--- conflicted
+++ resolved
@@ -20,11 +20,7 @@
 
 from .operator import Operator
 
-<<<<<<< HEAD
 from ..ops.jax_ops import pointing_detector
-=======
-from .._libtoast import pointing_detector
->>>>>>> 4daadb35
 
 
 @trait_docs
@@ -165,11 +161,7 @@
             quat_indx = ob.detdata[self.quats].indices(dets)
 
             if use_accel:
-<<<<<<< HEAD
-                if not ob.detdata.accel_present(self.quats):
-=======
                 if not ob.detdata.accel_exists(self.quats):
->>>>>>> 4daadb35
                     ob.detdata.accel_create(self.quats)
 
             if self.shared_flags is None:
@@ -184,19 +176,6 @@
 
             # FIXME: handle coordinate transforms here too...
 
-<<<<<<< HEAD
-            idata = ob.intervals[self.view].data
-            pointing_detector(
-                fp_quats,
-                ob.shared[self.boresight].data,
-                quat_indx,
-                ob.detdata[self.quats].data,
-                ob.intervals[self.view].data,
-                flags,
-                self.shared_flag_mask,
-                use_accel,
-            )
-=======
             if self.use_python:
                 self._py_pointing_detector(
                     fp_quats,
@@ -217,7 +196,6 @@
                     self.shared_flag_mask,
                     use_accel,
                 )
->>>>>>> 4daadb35
 
         return
 
@@ -246,9 +224,6 @@
         return prov
 
     def _supports_accel(self):
-<<<<<<< HEAD
-        return True
-=======
         return True
 
     def _py_pointing_detector(
@@ -269,5 +244,4 @@
                 if self.shared_flags is not None:
                     good = flag_data[samples] & self.shared_flag_mask == 0
                     bore[np.invert(good)] = np.array([0, 0, 0, 1], dtype=np.float64)
-                quat_data[qidx][samples] = qa.mult(bore, fp_quats[idet])
->>>>>>> 4daadb35
+                quat_data[qidx][samples] = qa.mult(bore, fp_quats[idet])