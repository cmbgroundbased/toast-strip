# Copyright (c) 2015-2021 by the parties listed in the AUTHORS file.
# All rights reserved.  Use of this source code is governed by
# a BSD-style license that can be found in the LICENSE file.

import os
import time

import numpy as np
import numpy.testing as nt

from ..traits import (
    trait_docs,
    Int,
    Unicode,
)

from .. import ops

from .mpi import MPITestCase

from .._libtoast import (
<<<<<<< HEAD
    accel_enabled,
    accel_assign_device,
    accel_get_device,
    accel_present,
    accel_create,
    accel_delete,
    accel_update_device,
    accel_update_host,
=======
>>>>>>> 4daadb35
    test_accel_op_buffer,
    test_accel_op_array,
)

<<<<<<< HEAD
=======
from ..accelerator import (
    use_accel_jax,
    use_accel_omp,
    accel_enabled,
    accel_data_present,
    accel_data_create,
    accel_data_delete,
    accel_data_update_device,
    accel_data_update_host,
)

>>>>>>> 4daadb35
from ..data import Data

from ..observation import default_values as defaults

from ..pixels import PixelDistribution, PixelData

from ._helpers import create_outdir, create_comm, create_satellite_data


@trait_docs
class AccelOperator(ops.Operator):
    """Dummy operator to test device data movement."""

    # Class traits
    API = Int(0, help="Internal interface version for this operator")

    det_data = Unicode(
        defaults.det_data, help="Observation detdata key for the timestream data"
    )

    def __init__(self, **kwargs):
        super().__init__(**kwargs)

    def _exec(self, data, detectors=None, use_accel=False, **kwargs):
        for ob in data.obs:
            if use_accel:
                # Base class has checked that data listed in our requirements
                # is present.  Call compiled code that uses OpenACC to work
                # with this data.
                test_accel_op_buffer(ob.detdata[self.det_data].data)
                test_accel_op_array(ob.detdata[self.det_data].data)
            else:
                # Just use python
                for d in ob.detdata[self.det_data].detectors:
                    ob.detdata[self.det_data][d] *= 4

    def _finalize(self, data, use_accel=False, **kwargs):
        pass

    def _requires(self):
        return {"detdata": [self.det_data]}

    def _provides(self):
        return {"detdata": [self.det_data]}

    def _supports_acc(self):
        return True


class AcceleratorTest(MPITestCase):
    def setUp(self):
        fixture_name = os.path.splitext(os.path.basename(__file__))[0]
        # self.outdir = create_outdir(self.comm, fixture_name)
        self.rank = 0
        self.nproc = 1
        if self.comm is not None:
            self.rank = self.comm.rank
            self.nproc = self.comm.size
        self.types = {
            "f64": np.float64,
            "f32": np.float32,
            "i64": np.int64,
            "u64": np.uint64,
            "i32": np.int32,
            "u32": np.uint32,
            "i16": np.int16,
            "u16": np.uint16,
            "i8": np.int8,
            "u8": np.uint8,
        }

    def test_memory(self):
<<<<<<< HEAD
        if not accel_enabled():
            if self.rank == 0:
                print("Not compiled with OpenMP target support- skipping memory test")
=======
        if not (use_accel_omp or use_accel_jax):
            if self.rank == 0:
                print("Not running with accelerator support- skipping memory test")
>>>>>>> 4daadb35
            return
        data = dict()
        check = dict()
        for tname, tp in self.types.items():
            data[tname] = np.ones(100, dtype=tp)
            check[tname] = 2 * np.array(data[tname])

        # Verify that data is not on the device
        for tname, buffer in data.items():
<<<<<<< HEAD
            self.assertFalse(accel_present(buffer))

        # Copy to device
        for tname, buffer in data.items():
            accel_create(buffer)
            accel_update_device(buffer)

        # Check that it is present
        for tname, buffer in data.items():
            self.assertTrue(accel_present(buffer))
=======
            self.assertFalse(accel_data_present(buffer))

        # Copy to device
        for tname, buffer in data.items():
            accel_data_create(buffer)
            accel_data_update_device(buffer)

        # Check that it is present
        for tname, buffer in data.items():
            self.assertTrue(accel_data_present(buffer))
>>>>>>> 4daadb35

        # Change host copy
        for tname, buffer in data.items():
            buffer[:] *= 2

        # Update device copy
        for tname, buffer in data.items():
<<<<<<< HEAD
            accel_update_device(buffer)
=======
            accel_data_update_device(buffer)
>>>>>>> 4daadb35

        # Reset host copy
        for tname, buffer in data.items():
            buffer[:] = 0

        # Update host copy from device
        for tname, buffer in data.items():
<<<<<<< HEAD
            accel_update_host(buffer)
=======
            accel_data_update_host(buffer)
>>>>>>> 4daadb35

        # Check Values
        for tname, buffer in data.items():
            np.testing.assert_array_equal(buffer, check[tname])

        # Delete device copy
        for tname, buffer in data.items():
<<<<<<< HEAD
            accel_delete(buffer)

        # Verify that data is not on the device
        for tname, buffer in data.items():
            self.assertFalse(accel_present(buffer))

    def test_data_stage(self):
        if not accel_enabled():
            if self.rank == 0:
                print("Not compiled with OpenMP target support- skipping memory test")
=======
            accel_data_delete(buffer)

        # Verify that data is not on the device
        for tname, buffer in data.items():
            self.assertFalse(accel_data_present(buffer))

    def test_data_stage(self):
        if not (use_accel_omp or use_accel_jax):
            if self.rank == 0:
                print("Not running with accelerator support- skipping data stage test")
>>>>>>> 4daadb35
            return
        data = create_satellite_data(self.comm, pixel_per_process=4)
        data.obs = data.obs[:1]
        for ob in data.obs:
            for itp, (tname, tp) in enumerate(self.types.items()):
                for sname, sshape in zip(["1", "2"], [None, (2,)]):
                    name = f"{tname}_{sname}"
                    ob.detdata.create(name, sample_shape=sshape, dtype=tp)
                    ob.detdata[name][:] = itp + 1
                    shp = (ob.n_local_samples,)
                    if sshape is not None:
                        shp += sshape
                    ob.shared.create_column(name, shp, dtype=tp)
                    if ob.comm_col_rank == 0:
                        ob.shared[name].set((itp + 1) * np.ones(shp, dtype=tp))
                    else:
                        ob.shared[name].set(None)

        pix_dist = PixelDistribution(
            n_pix=100,
            n_submap=10,
            local_submaps=[0, 2, 4, 6, 8],
            comm=data.comm.comm_world,
        )

        data["test_pix"] = PixelData(pix_dist, dtype=np.float64, n_value=3)

        # Duplicate for future comparison
        check_data = Data(comm=data.comm)
        for ob in data.obs:
            check_data.obs.append(ob.duplicate())
        check_data["test_pix"] = data["test_pix"].duplicate()

        # print("Start original:")
        # for ob in check_data.obs:
        #     for itp, (tname, tp) in enumerate(self.types.items()):
        #         for sname, sshape in zip(["1", "2"], [None, (2,)]):
        #             name = f"{tname}_{sname}"
        #             print(ob.detdata[name])
        #             print(ob.shared[name])
        # print("Start current:")
        # for ob in data.obs:
        #     for itp, (tname, tp) in enumerate(self.types.items()):
        #         for sname, sshape in zip(["1", "2"], [None, (2,)]):
        #             name = f"{tname}_{sname}"
        #             print(ob.detdata[name])
        #             print(ob.shared[name])

        # The dictionary of data objects.
        dnames = {
            "global": ["test_pix"],
            "meta": list(),
            "detdata": list(),
            "shared": list(),
            "intervals": list(),
        }
        for itp, (tname, tp) in enumerate(self.types.items()):
            for sname, sshape in zip(["1", "2"], [None, (2,)]):
                name = f"{tname}_{sname}"
                dnames["detdata"].append(name)
                dnames["shared"].append(name)

        # Copy data to device
        data.accel_create(dnames)
        data.accel_update_device(dnames)

        # Clear buffers
        for ob in data.obs:
            for itp, (tname, tp) in enumerate(self.types.items()):
                for sname, sshape in zip(["1", "2"], [None, (2,)]):
                    name = f"{tname}_{sname}"
                    ob.detdata[name][:] = 0
                    shp = (ob.n_local_samples,)
                    if sshape is not None:
                        shp += sshape
                    if ob.comm_col_rank == 0:
                        ob.shared[name].set(np.zeros(shp, dtype=tp))
                    else:
                        ob.shared[name].set(None)

        # print("Purge original:")
        # for ob in check_data.obs:
        #     for itp, (tname, tp) in enumerate(self.types.items()):
        #         for sname, sshape in zip(["1", "2"], [None, (2,)]):
        #             name = f"{tname}_{sname}"
        #             print(ob.detdata[name])
        #             print(ob.shared[name])
        # print("Purge current:")
        # for ob in data.obs:
        #     for itp, (tname, tp) in enumerate(self.types.items()):
        #         for sname, sshape in zip(["1", "2"], [None, (2,)]):
        #             name = f"{tname}_{sname}"
        #             print(ob.detdata[name])
        #             print(ob.shared[name])

        # Copy back from device
        data.accel_update_host(dnames)

        # print("Check original:")
        # for ob in check_data.obs:
        #     for itp, (tname, tp) in enumerate(self.types.items()):
        #         for sname, sshape in zip(["1", "2"], [None, (2,)]):
        #             name = f"{tname}_{sname}"
        #             print(ob.detdata[name])
        #             print(ob.shared[name])
        # print("Check current:")
        # for ob in data.obs:
        #     for itp, (tname, tp) in enumerate(self.types.items()):
        #         for sname, sshape in zip(["1", "2"], [None, (2,)]):
        #             name = f"{tname}_{sname}"
        #             print(ob.detdata[name])
        #             print(ob.shared[name])

        # Compare
        for check, ob in zip(check_data.obs, data.obs):
            if ob != check:
                print(f"Original: {check}")
                print(f"Roundtrip:  {ob}")
            self.assertEqual(ob, check)
        if data["test_pix"] != check_data["test_pix"]:
            print(
                f"Original: {check_data['test_pix']} {np.array(check_data['test_pix'].raw)[:]}"
            )
            print(f"Roundtrip: {data['test_pix']} {np.array(data['test_pix'].raw)[:]}")
        self.assertEqual(data["test_pix"], check_data["test_pix"])

        # Now go and shrink the detector buffers

        data.accel_update_device(dnames)

        for check, ob in zip(check_data.obs, data.obs):
            for itp, (tname, tp) in enumerate(self.types.items()):
                for sname, sshape in zip(["1", "2"], [None, (2,)]):
                    name = f"{tname}_{sname}"
                    # This will set the host copy to zero and invalidate the device copy
                    ob.detdata[name].change_detectors(ob.local_detectors[0:2])
                    check.detdata[name].change_detectors(check.local_detectors[0:2])
<<<<<<< HEAD
=======
                    ob.detdata[name].accel_update_host()
>>>>>>> 4daadb35
                    # Reset host copy
                    ob.detdata[name][:] = itp + 1
                    check.detdata[name][:] = itp + 1
                    # Update device copy
                    ob.detdata[name].accel_update_device()

        data.accel_update_host(dnames)

        # Compare
        for check, ob in zip(check_data.obs, data.obs):
            if ob != check:
                print(f"Original: {check}")
                print(f"Roundtrip:  {ob}")
            self.assertEqual(ob, check)
        if data["test_pix"] != check_data["test_pix"]:
            print(f"Original: {check_data['test_pix']} {check_data['test_pix'].raw}")
            print(f"Roundtrip: {data['test_pix']} {data['test_pix'].raw}")
        self.assertEqual(data["test_pix"], check_data["test_pix"])

        del check_data
        del data

    def test_operator_stage(self):
<<<<<<< HEAD
        if not accel_enabled():
            if self.rank == 0:
                print("Not compiled with OpenMP target support- skipping memory test")
=======
        if not (use_accel_omp or use_accel_jax):
            if self.rank == 0:
                print("Not running with accelerator support- skipping operator test")
>>>>>>> 4daadb35
            return

        data = create_satellite_data(self.comm)

        accel_op = AccelOperator()

        # Make a copy for later comparison
        ops.Copy(detdata=[(accel_op.det_data, "original")]).apply(data)

        # Data not staged
        accel_op.apply(data)

        # Stage the data
        data.accel_create(accel_op.requires())
        data.accel_update_device(accel_op.requires())

        # Run with staged data
        accel_op.apply(data)

        # Copy out
        data.accel_update_host(accel_op.provides())

        # Check
        for ob in data.obs:
            for det in ob.local_detectors:
                np.testing.assert_allclose(
                    ob.detdata[accel_op.det_data][det],
                    16.0 * ob.detdata["original"][det],
                )<|MERGE_RESOLUTION|>--- conflicted
+++ resolved
@@ -19,23 +19,10 @@
 from .mpi import MPITestCase
 
 from .._libtoast import (
-<<<<<<< HEAD
-    accel_enabled,
-    accel_assign_device,
-    accel_get_device,
-    accel_present,
-    accel_create,
-    accel_delete,
-    accel_update_device,
-    accel_update_host,
-=======
->>>>>>> 4daadb35
     test_accel_op_buffer,
     test_accel_op_array,
 )
 
-<<<<<<< HEAD
-=======
 from ..accelerator import (
     use_accel_jax,
     use_accel_omp,
@@ -47,7 +34,6 @@
     accel_data_update_host,
 )
 
->>>>>>> 4daadb35
 from ..data import Data
 
 from ..observation import default_values as defaults
@@ -120,15 +106,9 @@
         }
 
     def test_memory(self):
-<<<<<<< HEAD
-        if not accel_enabled():
-            if self.rank == 0:
-                print("Not compiled with OpenMP target support- skipping memory test")
-=======
         if not (use_accel_omp or use_accel_jax):
             if self.rank == 0:
                 print("Not running with accelerator support- skipping memory test")
->>>>>>> 4daadb35
             return
         data = dict()
         check = dict()
@@ -138,18 +118,6 @@
 
         # Verify that data is not on the device
         for tname, buffer in data.items():
-<<<<<<< HEAD
-            self.assertFalse(accel_present(buffer))
-
-        # Copy to device
-        for tname, buffer in data.items():
-            accel_create(buffer)
-            accel_update_device(buffer)
-
-        # Check that it is present
-        for tname, buffer in data.items():
-            self.assertTrue(accel_present(buffer))
-=======
             self.assertFalse(accel_data_present(buffer))
 
         # Copy to device
@@ -160,7 +128,6 @@
         # Check that it is present
         for tname, buffer in data.items():
             self.assertTrue(accel_data_present(buffer))
->>>>>>> 4daadb35
 
         # Change host copy
         for tname, buffer in data.items():
@@ -168,11 +135,7 @@
 
         # Update device copy
         for tname, buffer in data.items():
-<<<<<<< HEAD
-            accel_update_device(buffer)
-=======
             accel_data_update_device(buffer)
->>>>>>> 4daadb35
 
         # Reset host copy
         for tname, buffer in data.items():
@@ -180,11 +143,7 @@
 
         # Update host copy from device
         for tname, buffer in data.items():
-<<<<<<< HEAD
-            accel_update_host(buffer)
-=======
             accel_data_update_host(buffer)
->>>>>>> 4daadb35
 
         # Check Values
         for tname, buffer in data.items():
@@ -192,18 +151,6 @@
 
         # Delete device copy
         for tname, buffer in data.items():
-<<<<<<< HEAD
-            accel_delete(buffer)
-
-        # Verify that data is not on the device
-        for tname, buffer in data.items():
-            self.assertFalse(accel_present(buffer))
-
-    def test_data_stage(self):
-        if not accel_enabled():
-            if self.rank == 0:
-                print("Not compiled with OpenMP target support- skipping memory test")
-=======
             accel_data_delete(buffer)
 
         # Verify that data is not on the device
@@ -214,7 +161,6 @@
         if not (use_accel_omp or use_accel_jax):
             if self.rank == 0:
                 print("Not running with accelerator support- skipping data stage test")
->>>>>>> 4daadb35
             return
         data = create_satellite_data(self.comm, pixel_per_process=4)
         data.obs = data.obs[:1]
@@ -352,10 +298,7 @@
                     # This will set the host copy to zero and invalidate the device copy
                     ob.detdata[name].change_detectors(ob.local_detectors[0:2])
                     check.detdata[name].change_detectors(check.local_detectors[0:2])
-<<<<<<< HEAD
-=======
                     ob.detdata[name].accel_update_host()
->>>>>>> 4daadb35
                     # Reset host copy
                     ob.detdata[name][:] = itp + 1
                     check.detdata[name][:] = itp + 1
@@ -379,15 +322,9 @@
         del data
 
     def test_operator_stage(self):
-<<<<<<< HEAD
-        if not accel_enabled():
-            if self.rank == 0:
-                print("Not compiled with OpenMP target support- skipping memory test")
-=======
         if not (use_accel_omp or use_accel_jax):
             if self.rank == 0:
                 print("Not running with accelerator support- skipping operator test")
->>>>>>> 4daadb35
             return
 
         data = create_satellite_data(self.comm)
